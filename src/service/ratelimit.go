package ratelimit

import (
	"strings"
	"sync"

<<<<<<< HEAD
	"github.com/envoyproxy/go-control-plane/envoy/api/v2/core"
=======
	pb "github.com/envoyproxy/go-control-plane/envoy/service/ratelimit/v2"
>>>>>>> 9d4b42a9
	"github.com/lyft/goruntime/loader"
	"github.com/lyft/gostats"
	"github.com/lyft/ratelimit/src/assert"
	"github.com/lyft/ratelimit/src/config"
	"github.com/lyft/ratelimit/src/redis"
	logger "github.com/sirupsen/logrus"
	"golang.org/x/net/context"
	"strconv"
)

type shouldRateLimitStats struct {
	redisError   stats.Counter
	serviceError stats.Counter
}

type Clock struct {
	UnixSeconds func() int64
}

func newShouldRateLimitStats(scope stats.Scope) shouldRateLimitStats {
	ret := shouldRateLimitStats{}
	ret.redisError = scope.NewCounter("redis_error")
	ret.serviceError = scope.NewCounter("service_error")
	return ret
}

type serviceStats struct {
	configLoadSuccess stats.Counter
	configLoadError   stats.Counter
	shouldRateLimit   shouldRateLimitStats
}

func newServiceStats(scope stats.Scope) serviceStats {
	ret := serviceStats{}
	ret.configLoadSuccess = scope.NewCounter("config_load_success")
	ret.configLoadError = scope.NewCounter("config_load_error")
	ret.shouldRateLimit = newShouldRateLimitStats(scope.Scope("call.should_rate_limit"))
	return ret
}

type RateLimitServiceServer interface {
	pb.RateLimitServiceServer
	GetCurrentConfig() config.RateLimitConfig
	GetLegacyService() RateLimitLegacyServiceServer
}

type service struct {
	runtime                loader.IFace
	configLock             sync.RWMutex
	configLoader           config.RateLimitConfigLoader
	config                 config.RateLimitConfig
	runtimeUpdateEvent     chan int
	cache                  redis.RateLimitCache
	stats                  serviceStats
	rlStatsScope           stats.Scope
	legacy                 *legacyService
	responseHeadersEnabled bool
	clock                  Clock
}

func (this *service) reloadConfig() {
	defer func() {
		if e := recover(); e != nil {
			configError, ok := e.(config.RateLimitConfigError)
			if !ok {
				panic(e)
			}

			this.stats.configLoadError.Inc()
			logger.Errorf("error loading new configuration from runtime: %s", configError.Error())
		}
	}()

	files := []config.RateLimitConfigToLoad{}
	snapshot := this.runtime.Snapshot()
	for _, key := range snapshot.Keys() {
		if !strings.HasPrefix(key, "config.") {
			continue
		}

		files = append(files, config.RateLimitConfigToLoad{key, snapshot.Get(key)})
	}

	newConfig := this.configLoader.Load(files, this.rlStatsScope)
	this.stats.configLoadSuccess.Inc()
	this.configLock.Lock()
	this.config = newConfig
	this.configLock.Unlock()
}

type serviceError string

func (e serviceError) Error() string {
	return string(e)
}

func checkServiceErr(something bool, msg string) {
	if !something {
		panic(serviceError(msg))
	}
}

func (this *service) shouldRateLimitWorker(
	ctx context.Context, request *pb.RateLimitRequest) *pb.RateLimitResponse {

	checkServiceErr(request.Domain != "", "rate limit domain must not be empty")
	checkServiceErr(len(request.Descriptors) != 0, "rate limit descriptor list must not be empty")

	snappedConfig := this.GetCurrentConfig()
	checkServiceErr(snappedConfig != nil, "no rate limit configuration loaded")

	limitsToCheck := make([]*config.RateLimit, len(request.Descriptors))
	for i, descriptor := range request.Descriptors {
		limitsToCheck[i] = snappedConfig.GetLimit(ctx, request.Domain, descriptor)
	}

	responseDescriptorStatuses := this.cache.DoLimit(ctx, request, limitsToCheck)
	assert.Assert(len(limitsToCheck) == len(responseDescriptorStatuses))

	response := &pb.RateLimitResponse{}
	response.Statuses = make([]*pb.RateLimitResponse_DescriptorStatus, len(request.Descriptors))
	finalCode := pb.RateLimitResponse_OK
	for i, descriptorStatus := range responseDescriptorStatuses {
		response.Statuses[i] = descriptorStatus
		if descriptorStatus.Code == pb.RateLimitResponse_OVER_LIMIT {
			finalCode = descriptorStatus.Code
		}
	}
	if this.responseHeadersEnabled {
		now := this.clock.UnixSeconds()
		var limitingDescriptor *pb.RateLimitResponse_DescriptorStatus
		limitCount := 0
		for _, descriptor := range responseDescriptorStatuses {
			if descriptor.CurrentLimit == nil {
				continue
			}
			limitCount++
			if limitingDescriptor == nil ||
				descriptor.LimitRemaining < limitingDescriptor.LimitRemaining ||
				descriptor.LimitRemaining == limitingDescriptor.LimitRemaining &&
					calculateReset(descriptor, now) > calculateReset(limitingDescriptor, now) {
				limitingDescriptor = descriptor
			}
		}
		if limitCount == 1 {
			response.Headers = []*core.HeaderValue{
				rateLimitLimitHeader(limitingDescriptor),
				rateLimitRemainingHeader(limitingDescriptor),
				rateLimitResetHeader(limitingDescriptor, now),
			}
		} else if limitCount > 1 {
			// If there is more than one limit, then picking one of them for the "X-RateLimit-Limit"
			// header value would be arbitrary, so we omit it completely.
			response.Headers = []*core.HeaderValue{
				rateLimitRemainingHeader(limitingDescriptor),
				rateLimitResetHeader(limitingDescriptor, now),
			}
		}
	}

	response.OverallCode = finalCode
	return response
}

func rateLimitLimitHeader(descriptor *pb.RateLimitResponse_DescriptorStatus) *core.HeaderValue {
	return &core.HeaderValue{
		Key:   "X-RateLimit-Limit",
		Value: strconv.FormatUint(uint64(descriptor.CurrentLimit.RequestsPerUnit), 10),
	}
}

func rateLimitRemainingHeader(descriptor *pb.RateLimitResponse_DescriptorStatus) *core.HeaderValue {
	return &core.HeaderValue{
		Key:   "X-RateLimit-Remaining",
		Value: strconv.FormatUint(uint64(descriptor.LimitRemaining), 10),
	}
}

func rateLimitResetHeader(
	descriptor *pb.RateLimitResponse_DescriptorStatus, now int64) *core.HeaderValue {

	return &core.HeaderValue{
		Key:   "X-RateLimit-Reset",
		Value: strconv.FormatInt(calculateReset(descriptor, now), 10),
	}
}

func calculateReset(descriptor *pb.RateLimitResponse_DescriptorStatus, now int64) int64 {
	sec := unitInSeconds(descriptor.CurrentLimit.Unit)
	return sec - now%sec
}

func unitInSeconds(unit pb.RateLimitResponse_RateLimit_Unit) int64 {
	switch unit {
	case pb.RateLimitResponse_RateLimit_SECOND:
		return 1
	case pb.RateLimitResponse_RateLimit_MINUTE:
		return 60
	case pb.RateLimitResponse_RateLimit_HOUR:
		return 60 * 60
	case pb.RateLimitResponse_RateLimit_DAY:
		return 60 * 60 * 24
	default:
		panic("unknown rate limit unit")
	}
}

func (this *service) ShouldRateLimit(
	ctx context.Context,
	request *pb.RateLimitRequest) (finalResponse *pb.RateLimitResponse, finalError error) {

	defer func() {
		err := recover()
		if err == nil {
			return
		}

		logger.Debugf("caught error during call")
		finalResponse = nil
		switch t := err.(type) {
		case redis.RedisError:
			{
				this.stats.shouldRateLimit.redisError.Inc()
				finalError = t
			}
		case serviceError:
			{
				this.stats.shouldRateLimit.serviceError.Inc()
				finalError = t
			}
		default:
			panic(err)
		}
	}()

	response := this.shouldRateLimitWorker(ctx, request)
	logger.Debugf("returning normal response")
	return response, nil
}

func (this *service) GetLegacyService() RateLimitLegacyServiceServer {
	return this.legacy
}

func (this *service) GetCurrentConfig() config.RateLimitConfig {
	this.configLock.RLock()
	defer this.configLock.RUnlock()
	return this.config
}

func NewService(runtime loader.IFace, cache redis.RateLimitCache,
	configLoader config.RateLimitConfigLoader, stats stats.Scope,
	responseHeadersEnabled bool, clock Clock) RateLimitServiceServer {

	newService := &service{
		runtime:                runtime,
		configLock:             sync.RWMutex{},
		configLoader:           configLoader,
		config:                 nil,
		runtimeUpdateEvent:     make(chan int),
		cache:                  cache,
		stats:                  newServiceStats(stats),
		rlStatsScope:           stats.Scope("rate_limit"),
		responseHeadersEnabled: responseHeadersEnabled,
		clock:                  clock,
	}
	newService.legacy = &legacyService{
		s:                          newService,
		shouldRateLimitLegacyStats: newShouldRateLimitLegacyStats(stats),
	}

	runtime.AddUpdateCallback(newService.runtimeUpdateEvent)

	newService.reloadConfig()
	go func() {
		// No exit right now.
		for {
			logger.Debugf("waiting for runtime update")
			<-newService.runtimeUpdateEvent
			logger.Debugf("got runtime update and reloading config")
			newService.reloadConfig()
		}
	}()

	return newService
}<|MERGE_RESOLUTION|>--- conflicted
+++ resolved
@@ -4,11 +4,10 @@
 	"strings"
 	"sync"
 
-<<<<<<< HEAD
+	"strconv"
+
 	"github.com/envoyproxy/go-control-plane/envoy/api/v2/core"
-=======
 	pb "github.com/envoyproxy/go-control-plane/envoy/service/ratelimit/v2"
->>>>>>> 9d4b42a9
 	"github.com/lyft/goruntime/loader"
 	"github.com/lyft/gostats"
 	"github.com/lyft/ratelimit/src/assert"
@@ -16,7 +15,6 @@
 	"github.com/lyft/ratelimit/src/redis"
 	logger "github.com/sirupsen/logrus"
 	"golang.org/x/net/context"
-	"strconv"
 )
 
 type shouldRateLimitStats struct {
@@ -273,10 +271,10 @@
 		stats:                  newServiceStats(stats),
 		rlStatsScope:           stats.Scope("rate_limit"),
 		responseHeadersEnabled: responseHeadersEnabled,
-		clock:                  clock,
+		clock: clock,
 	}
 	newService.legacy = &legacyService{
-		s:                          newService,
+		s: newService,
 		shouldRateLimitLegacyStats: newShouldRateLimitLegacyStats(stats),
 	}
 
